--- conflicted
+++ resolved
@@ -33,7 +33,6 @@
 	fmt.Println(string(ModifierRegisterer), "registered!!!")
 }
 
-<<<<<<< HEAD
 func (r registerer) RegisterLogger(in interface{}) {
 	l, ok := in.(logging.Logger)
 	if !ok {
@@ -44,12 +43,9 @@
 
 }
 
-func (r registerer) modifierFactory(map[string]interface{}) func(interface{}) (interface{}, error) {
-=======
 func (r registerer) modifierFactory(
 	map[string]interface{},
 ) func(interface{}) (interface{}, error) {
->>>>>>> 87ff6231
 	// check the config
 	// return the modifier
 	fmt.Println(string(ModifierRegisterer), "injected!!!")
